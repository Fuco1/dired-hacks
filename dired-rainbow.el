--- conflicted
+++ resolved
@@ -68,21 +68,6 @@
   :group 'dired-hacks
   :prefix "dired-rainbow-")
 
-<<<<<<< HEAD
-=======
-(defcustom dired-rainbow-date-regexp "\\sw\\sw\\sw....\\(?:[0-9][0-9]:[0-9][0-9]\\|.[0-9]\\{4\\}\\)"
-  "A regexp matching the date/time in the dired listing.
-
-It is used to determine where the filename starts.  It should
-*not* match any characters after the last character of the
-timestamp.  It is assumed that the timestamp is preceded and
-followed by at least one space character.  You should only use
-shy groups (prefixed with ?:) because the first group is used by
-the font-lock to determine what portion of the name should be
-colored."
-  :type 'string
-  :group 'dired-rainbow)
-
 (defcustom dired-rainbow-file-regexp-group 0
   "The group number to use for font locking the file name.
 
@@ -95,7 +80,6 @@
   :type 'number
   :group 'dired-rainbow)
 
->>>>>>> 976a659e
 (defvar dired-rainbow-ext-to-face nil
   "An alist mapping extension groups to face and compiled regexp.
 
